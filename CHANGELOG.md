--- conflicted
+++ resolved
@@ -7,11 +7,7 @@
 
 ## Unreleased
 
-<<<<<<< HEAD
-## 2.4.1 - 2021-1-15
-=======
 ## 2.5 - 2021-1-21
->>>>>>> f74032b8
 - Pure OpenCL implementation of batch hashing. (https://github.com/filecoin-project/neptune/pull/78)
 
 ## 2.4.0 - 2020-11-17
