[package]
name = "neptune"
description = "Poseidon hashing over BLS12-381 for Filecoin."
version = "2.4.0"
authors = ["porcuquine <porcuquine@gmail.com>"]
edition = "2018"
license = "MIT OR Apache-2.0"
repository = "https://github.com/filecoin-project/neptune"

[dependencies]
lazy_static = "1.4.0"
<<<<<<< HEAD
bellperson = { git = "ssh://git@github.com/nilfoundation/fil-zk.git", branch = "develop", default-features = false }
=======
bellperson = { package = "bellperson", path = "../fil-zk", default-features = false }
>>>>>>> f00ea101
blake2s_simd = "0.5"
blstrs = { version = "0.2.0", optional = true }
byteorder = "1"
paired = { version = "0.21.0", features = ["serde"] }
ff = { version = "0.2.1", package = "fff" }
generic-array = "0.14.4"
log = "0.4.8"
rust-gpu-tools = { version = "0.3.0", optional = true }
triton = { git = "ssh://git@github.com/nilfoundation/crusty3-neptune-triton", branch = "master", package = "neptune-triton", default-features = false, features = ["opencl"], optional = true }
itertools = { version = "0.8.0" }
ff-cl-gen = { git = "ssh://git@github.com/nilfoundation/ff-cl-gen", branch = "master" }

[dev-dependencies]
criterion = "0.3"
rand = "0.7.0"
sha2 = "0.9"
tempdir = "0.3"
rand_xorshift = "0.2.0"
serde_json = "1.0.53"

[build-dependencies]
<<<<<<< HEAD
bellperson = { git = "ssh://git@github.com/nilfoundation/fil-zk.git", branch = "develop", default-features = false }
=======
bellperson = { package = "bellperson", path = "../fil-zk", default-features = false }
>>>>>>> f00ea101
ff = { version = "0.2.1", package = "fff" }

[[bench]]
name = "hash"
harness = false

[[bench]]
name = "synthesis"
harness = false

[profile.bench]
incremental = false
codegen-units = 1

[features]
default = ["blst"]
gpu = ["triton", "rust-gpu-tools"]
opencl = ["rust-gpu-tools"]
pairing = ["bellperson/pairing"]
blst = ["bellperson/blst"]

[workspace]
members = [
    "gbench",
]<|MERGE_RESOLUTION|>--- conflicted
+++ resolved
@@ -9,11 +9,7 @@
 
 [dependencies]
 lazy_static = "1.4.0"
-<<<<<<< HEAD
 bellperson = { git = "ssh://git@github.com/nilfoundation/fil-zk.git", branch = "develop", default-features = false }
-=======
-bellperson = { package = "bellperson", path = "../fil-zk", default-features = false }
->>>>>>> f00ea101
 blake2s_simd = "0.5"
 blstrs = { version = "0.2.0", optional = true }
 byteorder = "1"
@@ -35,11 +31,7 @@
 serde_json = "1.0.53"
 
 [build-dependencies]
-<<<<<<< HEAD
 bellperson = { git = "ssh://git@github.com/nilfoundation/fil-zk.git", branch = "develop", default-features = false }
-=======
-bellperson = { package = "bellperson", path = "../fil-zk", default-features = false }
->>>>>>> f00ea101
 ff = { version = "0.2.1", package = "fff" }
 
 [[bench]]
