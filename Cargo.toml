[package]
name = "neptune"
description = "Poseidon hashing over BLS12-381 for Filecoin."
version = "2.2.0"
authors = ["porcuquine <porcuquine@gmail.com>"]
edition = "2018"
license = "MIT OR Apache-2.0"
repository = "https://github.com/porcuquine/poseidon"

[dependencies]
lazy_static = "1.4.0"
<<<<<<< HEAD
bellperson = { git = "ssh://git@github.com/nilfoundation/crusty3-zk.git", branch = "master" }
blake2s_simd = "0.5"
byteorder = "1"
ff = { git = "https://github.com/nilfoundation/crusty3-ff.git", rev = "6c3e204", package = "fff" }
generic-array = "0.13.2"
paired = { git = "https://github.com/nilfoundation/crusty3-pairing", version = "0.20.0", features = ["serde"] }
triton = { git = "https://github.com/nilfoundation/crusty3-neptune-triton", version = "2.0.0", package = "neptune-triton", default-features = false, features = ["opencl"], optional = true }
=======
bellperson = { version = "0.12", default-features = false }
blake2s_simd = "0.5"
byteorder = "1"
ff = { version = "0.2.1", package = "fff" }
generic-array = "0.14.4"
>>>>>>> 15b4aaf1
log = "0.4.8"

[target.'cfg(not(target_os = "macos"))'.dependencies]
triton = { version = "2.0.0", package = "neptune-triton", default-features = false, features = ["opencl"], optional = true }

[dev-dependencies]
criterion = "0.3"
rand = "0.7.0"
sha2 = "0.9"
tempdir = "0.3"
rand_xorshift = "0.2.0"
serde_json = "1.0.53"

[build-dependencies]
<<<<<<< HEAD
paired = { git = "https://github.com/nilfoundation/crusty3-pairing", version = "0.20.0" }
ff = { git = "https://github.com/nilfoundation/crusty3-ff.git", rev = "6c3e204", package = "fff" }
=======
bellperson = { version = "0.12", default-features = false }
ff = { version = "0.2.1", package = "fff" }
>>>>>>> 15b4aaf1

[[bench]]
name = "hash"
harness = false

[[bench]]
name = "synthesis"
harness = false

[profile.bench]
incremental = false
codegen-units = 1

[features]
<<<<<<< HEAD
gpu = ["triton"]
derive = ["ff/fff_derive"]
=======
default = ["pairing"]
gpu = ["triton"]
pairing = ["bellperson/pairing"]
blst = ["bellperson/blst"]

[workspace]
members = [
  "gbench",
]
>>>>>>> 15b4aaf1
<|MERGE_RESOLUTION|>--- conflicted
+++ resolved
@@ -9,25 +9,17 @@
 
 [dependencies]
 lazy_static = "1.4.0"
-<<<<<<< HEAD
-bellperson = { git = "ssh://git@github.com/nilfoundation/crusty3-zk.git", branch = "master" }
+bellperson = { git = "ssh://git@github.com/nilfoundation/fil-zk.git", branch ="master", default-features = false }
 blake2s_simd = "0.5"
 byteorder = "1"
-ff = { git = "https://github.com/nilfoundation/crusty3-ff.git", rev = "6c3e204", package = "fff" }
 generic-array = "0.13.2"
 paired = { git = "https://github.com/nilfoundation/crusty3-pairing", version = "0.20.0", features = ["serde"] }
-triton = { git = "https://github.com/nilfoundation/crusty3-neptune-triton", version = "2.0.0", package = "neptune-triton", default-features = false, features = ["opencl"], optional = true }
-=======
-bellperson = { version = "0.12", default-features = false }
-blake2s_simd = "0.5"
-byteorder = "1"
 ff = { version = "0.2.1", package = "fff" }
 generic-array = "0.14.4"
->>>>>>> 15b4aaf1
 log = "0.4.8"
 
 [target.'cfg(not(target_os = "macos"))'.dependencies]
-triton = { version = "2.0.0", package = "neptune-triton", default-features = false, features = ["opencl"], optional = true }
+triton = { git = "https://github.com/nilfoundation/crusty3-neptune-triton", version = "2.0.0", package = "neptune-triton", default-features = false, features = ["opencl"], optional = true }
 
 [dev-dependencies]
 criterion = "0.3"
@@ -38,13 +30,8 @@
 serde_json = "1.0.53"
 
 [build-dependencies]
-<<<<<<< HEAD
-paired = { git = "https://github.com/nilfoundation/crusty3-pairing", version = "0.20.0" }
-ff = { git = "https://github.com/nilfoundation/crusty3-ff.git", rev = "6c3e204", package = "fff" }
-=======
-bellperson = { version = "0.12", default-features = false }
+bellperson = { git = "ssh://git@github.com/nilfoundation/fil-zk.git", branch = "master", default-features = false }
 ff = { version = "0.2.1", package = "fff" }
->>>>>>> 15b4aaf1
 
 [[bench]]
 name = "hash"
@@ -59,10 +46,6 @@
 codegen-units = 1
 
 [features]
-<<<<<<< HEAD
-gpu = ["triton"]
-derive = ["ff/fff_derive"]
-=======
 default = ["pairing"]
 gpu = ["triton"]
 pairing = ["bellperson/pairing"]
@@ -71,5 +54,4 @@
 [workspace]
 members = [
   "gbench",
-]
->>>>>>> 15b4aaf1
+]