[package]
name = "neptune"
description = "Poseidon hashing over BLS12-381 for Filecoin."
version = "2.0.0"
authors = ["porcuquine <porcuquine@gmail.com>"]
edition = "2018"
license = "MIT OR Apache-2.0"
repository = "https://github.com/porcuquine/poseidon"

[dependencies]
lazy_static = "1.4.0"
bellperson = { git = "ssh://git@github.com/nilfoundation/crusty3-zk.git", branch = "master" }
blake2s_simd = "0.5"
byteorder = "1"
ff = { git = "https://github.com/nilfoundation/crusty3-ff.git", rev = "6c3e204", package = "fff" }
generic-array = "0.13.2"
<<<<<<< HEAD
paired = "0.20.0"
triton = { version = "2.0.0", package = "neptune-triton", default-features = false, features = ["opencl"], optional = true }

=======
paired = { git = "https://github.com/nilfoundation/crusty3-pairing", version = "0.20.0", features = ["serde"] }
triton = { git = "https://github.com/nilfoundation/crusty3-neptune-triton", version = "1.1.0", package = "neptune-triton", default-features = false, features = ["opencl"], optional = true }
>>>>>>> fd18b2b4
log = "0.4.8"

[dev-dependencies]
criterion = "0.3"
rand = "0.7.0"
sha2 = "0.8"
tempdir = "0.3"
rand_xorshift = "0.2.0"
serde_json = "1.0.53"

[build-dependencies]
paired = { git = "https://github.com/nilfoundation/crusty3-pairing", version = "0.20.0" }
ff = { git = "https://github.com/nilfoundation/crusty3-ff.git", rev = "6c3e204", package = "fff" }

[[bench]]
name = "hash"
harness = false

[[bench]]
name = "synthesis"
harness = false

[profile.bench]
incremental = false
codegen-units = 1

[features]
gpu = ["triton"]
derive = ["ff/fff_derive"]<|MERGE_RESOLUTION|>--- conflicted
+++ resolved
@@ -14,14 +14,8 @@
 byteorder = "1"
 ff = { git = "https://github.com/nilfoundation/crusty3-ff.git", rev = "6c3e204", package = "fff" }
 generic-array = "0.13.2"
-<<<<<<< HEAD
-paired = "0.20.0"
-triton = { version = "2.0.0", package = "neptune-triton", default-features = false, features = ["opencl"], optional = true }
-
-=======
 paired = { git = "https://github.com/nilfoundation/crusty3-pairing", version = "0.20.0", features = ["serde"] }
-triton = { git = "https://github.com/nilfoundation/crusty3-neptune-triton", version = "1.1.0", package = "neptune-triton", default-features = false, features = ["opencl"], optional = true }
->>>>>>> fd18b2b4
+triton = { git = "https://github.com/nilfoundation/crusty3-neptune-triton",version = "2.0.0", package = "neptune-triton", default-features = false, features = ["opencl"], optional = true }
 log = "0.4.8"
 
 [dev-dependencies]
