[package]
name = "neptune"
description = "Poseidon hashing over BLS12-381 for Filecoin."
version = "3.0.0"
authors = ["porcuquine <porcuquine@gmail.com>"]
edition = "2018"
license = "MIT OR Apache-2.0"
repository = "https://github.com/filecoin-project/neptune"

[dependencies]
lazy_static = "1.4.0"
<<<<<<< HEAD
bellperson = { git = "ssh://git@github.com/nilfoundation/fil-zk.git", branch = "master", default-features = false, features = ["gpu"] }
=======
bellperson = { git = "ssh://git@github.com/nilfoundation/fil-zk.git", branch = "develop", default-features = false, features = ["gpu"] }
>>>>>>> 653949ff
blake2s_simd = "0.5"
blstrs = { version = "0.3.0", optional = true }
byteorder = "1"
paired = { version = "0.21.0", features = ["serde"] }
<<<<<<< HEAD
ff = { version = "0.2.1", package = "fff" }
=======
ff = { version = "0.3.1", package = "fff" }
>>>>>>> 653949ff
generic-array = "0.14.4"
log = "0.4.8"
rust-gpu-tools = { version = "0.3.0", optional = true }
triton = { git = "ssh://git@github.com/nilfoundation/crusty3-neptune-triton", branch = "master", package = "neptune-triton", default-features = false, features = ["opencl"], optional = true }
itertools = { version = "0.8.0" }
ff-cl-gen = { git = "ssh://git@github.com/nilfoundation/ff-cl-gen", branch = "master" }

[dev-dependencies]
criterion = "0.3"
rand = "0.7.0"
sha2 = "0.9"
tempdir = "0.3"
rand_xorshift = "0.2.0"
serde_json = "1.0.53"

[build-dependencies]
<<<<<<< HEAD
bellperson = { git = "ssh://git@github.com/nilfoundation/fil-zk.git", branch = "master", default-features = false, features = ["gpu"] }
ff = { version = "0.2.1", package = "fff" }
=======
bellperson = { git = "ssh://git@github.com/nilfoundation/fil-zk.git", branch = "develop", default-features = false, features = ["gpu"] }
ff = { version = "0.3.1", package = "fff" }
>>>>>>> 653949ff

[[bench]]
name = "hash"
harness = false

[[bench]]
name = "synthesis"
harness = false

[profile.bench]
incremental = false
codegen-units = 1

[features]
default = ["blst", "opencl"]
gpu = ["triton", "rust-gpu-tools"]
opencl = ["rust-gpu-tools"]
pairing = ["bellperson/pairing"]
blst = ["bellperson/blst"]

[workspace]
members = [
    "gbench",
]<|MERGE_RESOLUTION|>--- conflicted
+++ resolved
@@ -9,20 +9,12 @@
 
 [dependencies]
 lazy_static = "1.4.0"
-<<<<<<< HEAD
 bellperson = { git = "ssh://git@github.com/nilfoundation/fil-zk.git", branch = "master", default-features = false, features = ["gpu"] }
-=======
-bellperson = { git = "ssh://git@github.com/nilfoundation/fil-zk.git", branch = "develop", default-features = false, features = ["gpu"] }
->>>>>>> 653949ff
 blake2s_simd = "0.5"
 blstrs = { version = "0.3.0", optional = true }
 byteorder = "1"
 paired = { version = "0.21.0", features = ["serde"] }
-<<<<<<< HEAD
-ff = { version = "0.2.1", package = "fff" }
-=======
 ff = { version = "0.3.1", package = "fff" }
->>>>>>> 653949ff
 generic-array = "0.14.4"
 log = "0.4.8"
 rust-gpu-tools = { version = "0.3.0", optional = true }
@@ -39,13 +31,8 @@
 serde_json = "1.0.53"
 
 [build-dependencies]
-<<<<<<< HEAD
 bellperson = { git = "ssh://git@github.com/nilfoundation/fil-zk.git", branch = "master", default-features = false, features = ["gpu"] }
-ff = { version = "0.2.1", package = "fff" }
-=======
-bellperson = { git = "ssh://git@github.com/nilfoundation/fil-zk.git", branch = "develop", default-features = false, features = ["gpu"] }
 ff = { version = "0.3.1", package = "fff" }
->>>>>>> 653949ff
 
 [[bench]]
 name = "hash"
