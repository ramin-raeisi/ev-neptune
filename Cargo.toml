[package]
name = "neptune"
description = "Poseidon hashing over BLS12-381 for Filecoin."
version = "3.0.0"
authors = ["porcuquine <porcuquine@gmail.com>"]
edition = "2018"
license = "MIT OR Apache-2.0"
repository = "https://github.com/filecoin-project/neptune"

[dependencies]
lazy_static = "1.4.0"
bellperson = { git = "ssh://git@github.com/nilfoundation/eliovp-fil-zk.git", branch = "master", default-features = false, features = ["gpu"] }
blake2s_simd = "0.5"
blstrs = { version = "0.3.0", optional = true }
byteorder = "1"
paired = { version = "0.21.0", features = ["serde"] }
ff = { version = "0.3.1", package = "fff" }
generic-array = "0.14.4"
log = "0.4.8"
rust-gpu-tools = { version = "0.3.0", optional = true }
triton = { git = "ssh://git@github.com/nilfoundation/eliovp-crusty3-neptune-triton.git", branch = "master", package = "neptune-triton", default-features = false, features = ["opencl"], optional = true }
itertools = { version = "0.8.0" }
ff-cl-gen = { git = "ssh://git@github.com/nilfoundation/eliovp-ff-cl-gen.git", branch = "master" }

[dev-dependencies]
criterion = "0.3"
rand = "0.7.0"
sha2 = "0.9"
tempdir = "0.3"
rand_xorshift = "0.2.0"
serde_json = "1.0.53"

[build-dependencies]
<<<<<<< HEAD
bellperson = { git = "ssh://git@github.com/nilfoundation/eliovp-fil-zk.git", branch = "master", default-features = false, features = ["gpu"] }
ff = { version = "0.2.1", package = "fff" }
=======
bellperson = { git = "ssh://git@github.com/nilfoundation/fil-zk.git", branch = "master", default-features = false, features = ["gpu"] }
ff = { version = "0.3.1", package = "fff" }
>>>>>>> 2a21c324

[[bench]]
name = "hash"
harness = false

[[bench]]
name = "synthesis"
harness = false

[profile.bench]
incremental = false
codegen-units = 1

[features]
default = ["blst", "opencl"]
gpu = ["triton", "rust-gpu-tools"]
opencl = ["rust-gpu-tools"]
pairing = ["bellperson/pairing"]
blst = ["bellperson/blst"]

[workspace]
members = [
    "gbench",
]<|MERGE_RESOLUTION|>--- conflicted
+++ resolved
@@ -31,13 +31,8 @@
 serde_json = "1.0.53"
 
 [build-dependencies]
-<<<<<<< HEAD
 bellperson = { git = "ssh://git@github.com/nilfoundation/eliovp-fil-zk.git", branch = "master", default-features = false, features = ["gpu"] }
-ff = { version = "0.2.1", package = "fff" }
-=======
-bellperson = { git = "ssh://git@github.com/nilfoundation/fil-zk.git", branch = "master", default-features = false, features = ["gpu"] }
 ff = { version = "0.3.1", package = "fff" }
->>>>>>> 2a21c324
 
 [[bench]]
 name = "hash"
