use log::*;
use std::collections::HashMap;
use std::fmt;
use std::ptr;
<<<<<<< HEAD
use std::sync::{Arc, Mutex};

use log::*;
=======
use std::sync::{Arc, Mutex, RwLock};
>>>>>>> c895dc3b
use triton::bindings;
use triton::FutharkContext;

#[cfg(all(feature = "gpu", not(target_os = "macos")))]
pub use crate::gpu::GPUSelector;

const MAX_LEN: usize = 128;

#[repr(C)]
#[derive(Debug, Clone, Default)]
struct cl_amd_device_topology {
    r#type: u32,
    unused: [u8; 17],
    bus: u8,
    device: u8,
    function: u8,
}

lazy_static! {
    pub static ref FUTHARK_CONTEXT_MAP: RwLock<HashMap<u32, Arc<Mutex<FutharkContext>>>> =
        RwLock::new(HashMap::new());
}

#[derive(Debug, Clone)]
pub enum ClError {
    DeviceNotFound,
    PlatformNotFound,
    BusIdNotAvailable,
    NvidiaBusIdNotAvailable,
    AmdTopologyNotAvailable,
    PlatformNameNotAvailable,
    CannotCreateContext,
    CannotCreateQueue,
}

pub type ClResult<T> = std::result::Result<T, ClError>;

impl fmt::Display for ClError {
    fn fmt(&self, f: &mut fmt::Formatter) -> Result<(), fmt::Error> {
        match self {
            ClError::DeviceNotFound => write!(f, "Device not found."),
            ClError::PlatformNotFound => write!(f, "Platform not found."),
            ClError::BusIdNotAvailable => write!(f, "Cannot extract bus-id for the given device."),
            ClError::NvidiaBusIdNotAvailable => {
                write!(f, "Cannot extract bus-id for the given Nvidia device.")
            }
            ClError::AmdTopologyNotAvailable => {
                write!(f, "Cannot extract bus-id for the given AMD device.")
            }
            ClError::PlatformNameNotAvailable => {
                write!(f, "Cannot extract platform name for the given platform.")
            }
            ClError::CannotCreateContext => write!(f, "Cannot create cl_context."),
            ClError::CannotCreateQueue => write!(f, "Cannot create cl_command_queue."),
        }
    }
}

fn get_platforms() -> ClResult<Vec<bindings::cl_platform_id>> {
    let mut platforms = [ptr::null_mut(); MAX_LEN];
    let mut num_platforms = 0u32;
    let res = unsafe {
        bindings::clGetPlatformIDs(MAX_LEN as u32, platforms.as_mut_ptr(), &mut num_platforms)
    };
    if res == bindings::CL_SUCCESS as i32 {
        Ok(platforms[..num_platforms as usize].to_vec())
    } else {
        Err(ClError::PlatformNotFound)
    }
}

fn get_platform_name(platform_id: bindings::cl_platform_id) -> ClResult<String> {
    let mut name = [0u8; MAX_LEN];
    let mut len = 0u64;
    let res = unsafe {
        bindings::clGetPlatformInfo(
            platform_id,
            bindings::CL_PLATFORM_NAME as u32,
            MAX_LEN as u64,
            name.as_mut_ptr() as *mut std::ffi::c_void,
            &mut len,
        )
    };
    if res == bindings::CL_SUCCESS as i32 {
        Ok(String::from_utf8(name[..len as usize - 1].to_vec()).unwrap())
    } else {
        Err(ClError::PlatformNameNotAvailable)
    }
}

fn get_platform_by_name(name: &str) -> ClResult<bindings::cl_platform_id> {
    for plat in get_platforms()? {
        if get_platform_name(plat)? == name {
            return Ok(plat);
        }
    }
    Err(ClError::PlatformNotFound)
}

fn get_devices(platform_id: bindings::cl_platform_id) -> ClResult<Vec<bindings::cl_device_id>> {
    let mut devs = [ptr::null_mut(); MAX_LEN];
    let mut num_devs = 0u32;
    let res = unsafe {
        bindings::clGetDeviceIDs(
            platform_id,
            bindings::CL_DEVICE_TYPE_GPU as u64,
            MAX_LEN as u32,
            devs.as_mut_ptr(),
            &mut num_devs,
        )
    };
    if res == bindings::CL_SUCCESS as i32 {
        Ok(devs[..num_devs as usize].to_vec())
    } else {
        Err(ClError::DeviceNotFound)
    }
}

fn get_bus_id(device: bindings::cl_device_id) -> ClResult<u32> {
    get_nvidia_bus_id(device)
        .or_else(|_| Ok(get_amd_topology(device)?.bus as u32))
        .map_err(|_: ClError| ClError::BusIdNotAvailable)
}

fn get_nvidia_bus_id(device: bindings::cl_device_id) -> ClResult<u32> {
    let mut ret = [0u8; MAX_LEN];
    let mut len = 0u64;
    let res = unsafe {
        bindings::clGetDeviceInfo(
            device,
            0x4008 as u32,
            MAX_LEN as u64,
            ret.as_mut_ptr() as *mut std::ffi::c_void,
            &mut len,
        )
    };
    if res == bindings::CL_SUCCESS as i32 && len == 4 {
        Ok(to_u32(&ret[..4]))
    } else {
        Err(ClError::NvidiaBusIdNotAvailable)
    }
}

fn get_amd_topology(device: bindings::cl_device_id) -> ClResult<cl_amd_device_topology> {
    let mut ret = cl_amd_device_topology::default();
    let size = std::mem::size_of::<cl_amd_device_topology>() as u64;
    let mut len = 0u64;
    let res = unsafe {
        bindings::clGetDeviceInfo(
            device,
            0x4037 as u32,
            size,
            &mut ret as *mut cl_amd_device_topology as *mut std::ffi::c_void,
            &mut len,
        )
    };
    if res == bindings::CL_SUCCESS as i32 && len == size {
        Ok(ret)
    } else {
        Err(ClError::AmdTopologyNotAvailable)
    }
}

fn get_device_by_bus_id(bus_id: u32) -> ClResult<bindings::cl_device_id> {
    for dev in get_all_devices()? {
        if get_bus_id(dev)? == bus_id {
            return Ok(dev);
        }
    }

    Err(ClError::DeviceNotFound)
}

fn get_all_devices() -> ClResult<Vec<bindings::cl_device_id>> {
    let mut devices = Vec::new();

    let mut platforms = get_platforms()?;

    if let Ok(platform) = get_platform_by_name("NVIDIA CUDA") {
        // If there is an Nvidia platform, make it the first, so any Nvidia card will be the default.
        platforms = platforms
            .iter()
            .filter(|x| **x != platform)
            .map(|x| *x)
            .collect::<Vec<_>>();
        platforms.insert(0, platform);
    }

    for platform in platforms {
        if let Ok(devs) = get_devices(platform) {
            for dev in devs {
                devices.push(dev);
            }
        } else {
            warn!(
                "Cannot get device list for platform: {}!",
                get_platform_name(platform)?
            );
        }
    }
    Ok(devices)
}

fn get_first_device() -> ClResult<bindings::cl_device_id> {
    let devs = get_all_devices()?;
    devs.first().map(|d| *d).ok_or(ClError::DeviceNotFound)
}

fn create_context(device: bindings::cl_device_id) -> ClResult<bindings::cl_context> {
    let mut res = 0i32;
    let context = unsafe {
        bindings::clCreateContext(
            ptr::null(),
            1,
            [device].as_mut_ptr(),
            None,
            ptr::null_mut(),
            &mut res,
        )
    };
    if res == bindings::CL_SUCCESS as i32 {
        Ok(context)
    } else {
        Err(ClError::CannotCreateContext)
    }
}

fn create_queue(
    context: bindings::cl_context,
    device: bindings::cl_device_id,
) -> ClResult<bindings::cl_command_queue> {
    let mut res = 0i32;
    let context = unsafe { bindings::clCreateCommandQueue(context, device, 0, &mut res) };
    if res == bindings::CL_SUCCESS as i32 {
        Ok(context)
    } else {
        Err(ClError::CannotCreateQueue)
    }
}

#[derive(Debug, Clone, Copy)]
pub enum GPUSelector {
    BusId(u32),
    Index(usize),
}

impl GPUSelector {
    pub fn get_bus_id(&self) -> ClResult<u32> {
        match self {
            GPUSelector::BusId(bus_id) => Ok(*bus_id),
            GPUSelector::Index(index) => Ok(get_bus_id(get_all_devices()?[*index])?),
        }
    }
}

fn create_futhark_context(device: bindings::cl_device_id) -> ClResult<FutharkContext> {
    unsafe {
        let context = create_context(device)?;
        let queue = create_queue(context, device)?;

        let ctx_config = bindings::futhark_context_config_new();
        let ctx = bindings::futhark_context_new_with_command_queue(ctx_config, queue);
        Ok(FutharkContext {
            context: ctx,
            config: ctx_config,
        })
    }
}

pub fn get_all_nvidia_devices() -> ClResult<Vec<bindings::cl_device_id>> {
    Ok(get_devices(get_platform_by_name("NVIDIA CUDA")?)?)
}

pub fn get_all_bus_ids() -> ClResult<Vec<u32>> {
    let mut bus_ids = Vec::new();
    for dev in get_all_devices()? {
        match get_bus_id(dev) {
            Ok(bus_id) => bus_ids.push(bus_id),
            Err(_) => (),
        }
    }
    bus_ids.sort_unstable();
    Ok(bus_ids)
}

pub fn futhark_context(selector: GPUSelector) -> ClResult<Arc<Mutex<FutharkContext>>> {
    info!("getting context for ~{:?}", selector);
    let mut map = FUTHARK_CONTEXT_MAP.write().unwrap();
    let bus_id = selector.get_bus_id()?;
    if !map.contains_key(&bus_id) {
        let device = get_device_by_bus_id(bus_id)?;
        let context = create_futhark_context(device)?;
        map.insert(bus_id, Arc::new(Mutex::new(context)));
    }
    Ok(Arc::clone(&map[&bus_id]))
}

pub fn default_futhark_context() -> ClResult<Arc<Mutex<FutharkContext>>> {
    let bus_id = std::env::var("NEPTUNE_DEFAULT_GPU")
        .ok()
        .and_then(|v| match v.parse::<u32>() {
            Ok(bus_id) => Some(bus_id),
            Err(_) => {
                error!("Bus-id '{}' is given in wrong format!", v);
                None
            }
        });

    match bus_id {
        Some(bus_id) => {
            info!(
                "Using device with bus-id {} for creating the FutharkContext...",
                bus_id
            );
            futhark_context(GPUSelector::BusId(bus_id))
        }
            .or_else(|_| {
                error!(
                    "A device with the given bus-id doesn't exist! Defaulting to the first device..."
                );
                futhark_context(GPUSelector::Index(0))
            }),
        None => futhark_context(GPUSelector::Index(0)),
    }
}

fn to_u32(inp: &[u8]) -> u32 {
    (inp[0] as u32) + ((inp[1] as u32) << 8) + ((inp[2] as u32) << 16) + ((inp[3] as u32) << 24)
}

#[cfg(test)]
#[cfg(all(feature = "gpu", not(target_os = "macos")))]
mod tests {
    use super::*;

    #[test]
    fn test_bus_id_uniqueness() {
        let mut bus_ids = get_all_bus_ids().unwrap();
        let count = bus_ids.len();

        bus_ids.dedup();
        assert_eq!(
            count,
            bus_ids.len(),
            "get_all_bus_ids() returned duplicates"
        );
    }
}<|MERGE_RESOLUTION|>--- conflicted
+++ resolved
@@ -2,13 +2,7 @@
 use std::collections::HashMap;
 use std::fmt;
 use std::ptr;
-<<<<<<< HEAD
-use std::sync::{Arc, Mutex};
-
-use log::*;
-=======
 use std::sync::{Arc, Mutex, RwLock};
->>>>>>> c895dc3b
 use triton::bindings;
 use triton::FutharkContext;
 
