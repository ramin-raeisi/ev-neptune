<<<<<<< HEAD
use log::*;
=======
>>>>>>> fd18b2b4
use std::collections::HashMap;
use std::fmt;
use std::ptr;
use std::sync::{Arc, Mutex};

use log::*;
use triton::bindings;
use triton::FutharkContext;

#[cfg(all(feature = "gpu", not(target_os = "macos")))]
pub use crate::gpu::GPUSelector;

const MAX_LEN: usize = 128;

#[repr(C)]
#[derive(Debug, Clone, Default)]
struct cl_amd_device_topology {
    r#type: u32,
    unused: [u8; 17],
    bus: u8,
    device: u8,
    function: u8,
}

lazy_static! {
    pub static ref FUTHARK_CONTEXT_MAP: Mutex<HashMap<u32, Arc<Mutex<FutharkContext>>>> =
        Mutex::new(HashMap::new());
}

#[derive(Debug, Clone)]
pub enum ClError {
    DeviceNotFound,
    PlatformNotFound,
    BusIdNotAvailable,
    NvidiaBusIdNotAvailable,
    AmdTopologyNotAvailable,
    PlatformNameNotAvailable,
    CannotCreateContext,
    CannotCreateQueue,
}

pub type ClResult<T> = std::result::Result<T, ClError>;

impl fmt::Display for ClError {
    fn fmt(&self, f: &mut fmt::Formatter) -> Result<(), fmt::Error> {
        match self {
            ClError::DeviceNotFound => write!(f, "Device not found."),
            ClError::PlatformNotFound => write!(f, "Platform not found."),
            ClError::BusIdNotAvailable => write!(f, "Cannot extract bus-id for the given device."),
            ClError::NvidiaBusIdNotAvailable => {
                write!(f, "Cannot extract bus-id for the given Nvidia device.")
            }
            ClError::AmdTopologyNotAvailable => {
                write!(f, "Cannot extract bus-id for the given AMD device.")
            }
            ClError::PlatformNameNotAvailable => {
                write!(f, "Cannot extract platform name for the given platform.")
            }
            ClError::CannotCreateContext => write!(f, "Cannot create cl_context."),
            ClError::CannotCreateQueue => write!(f, "Cannot create cl_command_queue."),
        }
    }
}

fn get_platforms() -> ClResult<Vec<bindings::cl_platform_id>> {
    let mut platforms = [ptr::null_mut(); MAX_LEN];
    let mut num_platforms = 0u32;
    let res = unsafe {
        bindings::clGetPlatformIDs(MAX_LEN as u32, platforms.as_mut_ptr(), &mut num_platforms)
    };
    if res == bindings::CL_SUCCESS as i32 {
        Ok(platforms[..num_platforms as usize].to_vec())
    } else {
        Err(ClError::PlatformNotFound)
    }
}

fn get_platform_name(platform_id: bindings::cl_platform_id) -> ClResult<String> {
    let mut name = [0u8; MAX_LEN];
    let mut len = 0u64;
    let res = unsafe {
        bindings::clGetPlatformInfo(
            platform_id,
            bindings::CL_PLATFORM_NAME as u32,
            MAX_LEN as u64,
            name.as_mut_ptr() as *mut std::ffi::c_void,
            &mut len,
        )
    };
    if res == bindings::CL_SUCCESS as i32 {
        Ok(String::from_utf8(name[..len as usize - 1].to_vec()).unwrap())
    } else {
        Err(ClError::PlatformNameNotAvailable)
    }
}

fn get_platform_by_name(name: &str) -> ClResult<bindings::cl_platform_id> {
    for plat in get_platforms()? {
        if get_platform_name(plat)? == name {
            return Ok(plat);
        }
    }
    Err(ClError::PlatformNotFound)
}

fn get_devices(platform_id: bindings::cl_platform_id) -> ClResult<Vec<bindings::cl_device_id>> {
    let mut devs = [ptr::null_mut(); MAX_LEN];
    let mut num_devs = 0u32;
    let res = unsafe {
        bindings::clGetDeviceIDs(
            platform_id,
            bindings::CL_DEVICE_TYPE_GPU as u64,
            MAX_LEN as u32,
            devs.as_mut_ptr(),
            &mut num_devs,
        )
    };
    if res == bindings::CL_SUCCESS as i32 {
        Ok(devs[..num_devs as usize].to_vec())
    } else {
        Err(ClError::DeviceNotFound)
    }
}

fn get_bus_id(device: bindings::cl_device_id) -> ClResult<u32> {
    get_nvidia_bus_id(device)
        .or_else(|_| Ok(get_amd_topology(device)?.bus as u32))
        .map_err(|_: ClError| ClError::BusIdNotAvailable)
}

fn get_nvidia_bus_id(device: bindings::cl_device_id) -> ClResult<u32> {
    let mut ret = [0u8; MAX_LEN];
    let mut len = 0u64;
    let res = unsafe {
        bindings::clGetDeviceInfo(
            device,
            0x4008 as u32,
            MAX_LEN as u64,
            ret.as_mut_ptr() as *mut std::ffi::c_void,
            &mut len,
        )
    };
    if res == bindings::CL_SUCCESS as i32 && len == 4 {
        Ok(to_u32(&ret[..4]))
    } else {
        Err(ClError::NvidiaBusIdNotAvailable)
    }
}

fn get_amd_topology(device: bindings::cl_device_id) -> ClResult<cl_amd_device_topology> {
    let mut ret = cl_amd_device_topology::default();
    let size = std::mem::size_of::<cl_amd_device_topology>() as u64;
    let mut len = 0u64;
    let res = unsafe {
        bindings::clGetDeviceInfo(
            device,
            0x4037 as u32,
            size,
            &mut ret as *mut cl_amd_device_topology as *mut std::ffi::c_void,
            &mut len,
        )
    };
    if res == bindings::CL_SUCCESS as i32 && len == size {
        Ok(ret)
    } else {
        Err(ClError::AmdTopologyNotAvailable)
    }
}

fn get_device_by_bus_id(bus_id: u32) -> ClResult<bindings::cl_device_id> {
    for dev in get_all_devices()? {
        if get_bus_id(dev)? == bus_id {
            return Ok(dev);
        }
    }

    Err(ClError::DeviceNotFound)
}

fn get_all_devices() -> ClResult<Vec<bindings::cl_device_id>> {
    let mut devices = Vec::new();
    for platform in get_platforms()? {
        if let Ok(devs) = get_devices(platform) {
            for dev in devs {
                devices.push(dev);
            }
        } else {
            warn!(
                "Cannot get device list for platform: {}!",
                get_platform_name(platform)?
            );
        }
    }
    Ok(devices)
}

fn get_first_device() -> ClResult<bindings::cl_device_id> {
    let devs = get_all_devices()?;
    devs.first().map(|d| *d).ok_or(ClError::DeviceNotFound)
}

fn create_context(device: bindings::cl_device_id) -> ClResult<bindings::cl_context> {
    let mut res = 0i32;
    let context = unsafe {
        bindings::clCreateContext(
            ptr::null(),
            1,
            [device].as_mut_ptr(),
            None,
            ptr::null_mut(),
            &mut res,
        )
    };
    if res == bindings::CL_SUCCESS as i32 {
        Ok(context)
    } else {
        Err(ClError::CannotCreateContext)
    }
}

fn create_queue(
    context: bindings::cl_context,
    device: bindings::cl_device_id,
) -> ClResult<bindings::cl_command_queue> {
    let mut res = 0i32;
    let context = unsafe { bindings::clCreateCommandQueue(context, device, 0, &mut res) };
    if res == bindings::CL_SUCCESS as i32 {
        Ok(context)
    } else {
        Err(ClError::CannotCreateQueue)
    }
}

#[derive(Debug, Clone, Copy)]
pub enum GPUSelector {
    BusId(u32),
    Index(usize),
}

impl GPUSelector {
    pub fn get_bus_id(&self) -> ClResult<u32> {
        match self {
            GPUSelector::BusId(bus_id) => Ok(*bus_id),
            GPUSelector::Index(index) => Ok(get_bus_id(get_all_devices()?[*index])?),
        }
    }
}

fn create_futhark_context(device: bindings::cl_device_id) -> ClResult<FutharkContext> {
    unsafe {
        let context = create_context(device)?;
        let queue = create_queue(context, device)?;

        let ctx_config = bindings::futhark_context_config_new();
        let ctx = bindings::futhark_context_new_with_command_queue(ctx_config, queue);
        Ok(FutharkContext {
            context: ctx,
            config: ctx_config,
        })
    }
}

pub fn get_all_nvidia_devices() -> ClResult<Vec<bindings::cl_device_id>> {
    Ok(get_devices(get_platform_by_name("NVIDIA CUDA")?)?)
}

pub fn get_all_bus_ids() -> ClResult<Vec<u32>> {
    let mut bus_ids = Vec::new();
    for dev in get_all_devices()? {
        bus_ids.push(get_bus_id(dev)?);
    }
    bus_ids.sort_unstable();
    bus_ids.dedup();
    Ok(bus_ids)
}

pub fn futhark_context(selector: GPUSelector) -> ClResult<Arc<Mutex<FutharkContext>>> {
    let mut map = FUTHARK_CONTEXT_MAP.lock().unwrap();
    let bus_id = selector.get_bus_id()?;
    if !map.contains_key(&bus_id) {
        let device = get_device_by_bus_id(bus_id)?;
        let context = create_futhark_context(device)?;
        map.insert(bus_id, Arc::new(Mutex::new(context)));
    }
    Ok(Arc::clone(&map[&bus_id]))
}

pub fn default_futhark_context() -> ClResult<Arc<Mutex<FutharkContext>>> {
    let bus_id = std::env::var("NEPTUNE_DEFAULT_GPU")
        .ok()
        .and_then(|v| match v.parse::<u32>() {
            Ok(bus_id) => Some(bus_id),
            Err(_) => {
                error!("Bus-id '{}' is given in wrong format!", v);
                None
            }
        });

    match bus_id {
        Some(bus_id) => {
            info!(
                "Using device with bus-id {} for creating the FutharkContext...",
                bus_id
            );
            futhark_context(GPUSelector::BusId(bus_id))
        }
            .or_else(|_| {
                error!(
                    "A device with the given bus-id doesn't exist! Defaulting to the first device..."
                );
                futhark_context(GPUSelector::Index(0))
            }),
        None => futhark_context(GPUSelector::Index(0)),
    }
}

fn to_u32(inp: &[u8]) -> u32 {
    (inp[0] as u32) + ((inp[1] as u32) << 8) + ((inp[2] as u32) << 16) + ((inp[3] as u32) << 24)
}

#[cfg(test)]
#[cfg(all(feature = "gpu", not(target_os = "macos")))]
mod tests {
    use super::*;

    #[test]
    fn test_bus_id_uniqueness() {
        let devices = get_all_devices().unwrap();
        let bus_ids = get_all_bus_ids().unwrap();
        assert_eq!(devices.len(), bus_ids.len());
    }
}<|MERGE_RESOLUTION|>--- conflicted
+++ resolved
@@ -1,7 +1,4 @@
-<<<<<<< HEAD
 use log::*;
-=======
->>>>>>> fd18b2b4
 use std::collections::HashMap;
 use std::fmt;
 use std::ptr;
