[package]
name = "gbench"
description = "GPU benchmark program for Neptune"
version = "0.5.4"
authors = ["porcuquine <porcuquine@gmail.com>"]
edition = "2018"
license = "MIT OR Apache-2.0"

[dependencies]
lazy_static = "1.4.0"
<<<<<<< HEAD
bellperson = { git = "ssh://git@github.com/nilfoundation/crusty3-zk.git", branch = "master" }
blake2s_simd = "0.5"
byteorder = "1"
env_logger = "0.7.1"
ff = { git = "https://github.com/nilfoundation/crusty3-ff.git", rev = "6c3e204", package = "fff" }
generic-array = "0.13.2"
log = "0.4.8"
paired = { git = "https://github.com/nilfoundation/crusty3-pairing", version = "0.20.0" }
neptune = { path = "../", features=["gpu"] }
=======
bellperson = { version = "0.12", default-features = false }
blake2s_simd = "0.5"
byteorder = "1"
env_logger = "0.7.1"
ff = { version = "0.2.1", package = "fff" }
generic-array = "0.14.4"
log = "0.4.8"
neptune = { path = "../", default-features = false }

[features]
default = ["pairing", "gpu"]
gpu = ["neptune/gpu"]
pairing = ["neptune/pairing", "bellperson/pairing"]
blst = ["neptune/blst", "bellperson/blst"]
>>>>>>> 15b4aaf1
<|MERGE_RESOLUTION|>--- conflicted
+++ resolved
@@ -8,18 +8,7 @@
 
 [dependencies]
 lazy_static = "1.4.0"
-<<<<<<< HEAD
-bellperson = { git = "ssh://git@github.com/nilfoundation/crusty3-zk.git", branch = "master" }
-blake2s_simd = "0.5"
-byteorder = "1"
-env_logger = "0.7.1"
-ff = { git = "https://github.com/nilfoundation/crusty3-ff.git", rev = "6c3e204", package = "fff" }
-generic-array = "0.13.2"
-log = "0.4.8"
-paired = { git = "https://github.com/nilfoundation/crusty3-pairing", version = "0.20.0" }
-neptune = { path = "../", features=["gpu"] }
-=======
-bellperson = { version = "0.12", default-features = false }
+bellperson = { git = "ssh://git@github.com/nilfoundation/fil-zk.git", branch ="master", default-features = false }
 blake2s_simd = "0.5"
 byteorder = "1"
 env_logger = "0.7.1"
@@ -32,5 +21,4 @@
 default = ["pairing", "gpu"]
 gpu = ["neptune/gpu"]
 pairing = ["neptune/pairing", "bellperson/pairing"]
-blst = ["neptune/blst", "bellperson/blst"]
->>>>>>> 15b4aaf1
+blst = ["neptune/blst", "bellperson/blst"]