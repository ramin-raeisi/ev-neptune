[package]
name = "gbench"
description = "GPU benchmark program for Neptune"
version = "0.5.4"
authors = ["porcuquine <porcuquine@gmail.com>"]
edition = "2018"
license = "MIT OR Apache-2.0"

[dependencies]
lazy_static = "1.4.0"
<<<<<<< HEAD
bellperson = { git = "ssh://git@github.com/nilfoundation/fil-zk.git", branch ="master", default-features = false }
=======
bellperson = { version = "0.13", default-features = false }
>>>>>>> b8270d9c
blake2s_simd = "0.5"
byteorder = "1"
env_logger = "0.7.1"
ff = { version = "0.2.1", package = "fff" }
generic-array = "0.14.4"
log = "0.4.8"
neptune = { path = "../", default-features = false, features = ["opencl"] }
rust-gpu-tools = { version = "0.3.0", optional = true }
structopt = { version = "0.3", default-features = false }

[features]
default = ["blst", "opencl"]
gpu = ["neptune/gpu", "rust-gpu-tools"]
opencl = ["neptune/opencl", "rust-gpu-tools"]
pairing = ["neptune/pairing", "bellperson/pairing"]
blst = ["neptune/blst", "bellperson/blst"]<|MERGE_RESOLUTION|>--- conflicted
+++ resolved
@@ -8,18 +8,14 @@
 
 [dependencies]
 lazy_static = "1.4.0"
-<<<<<<< HEAD
 bellperson = { git = "ssh://git@github.com/nilfoundation/fil-zk.git", branch ="master", default-features = false }
-=======
-bellperson = { version = "0.13", default-features = false }
->>>>>>> b8270d9c
 blake2s_simd = "0.5"
 byteorder = "1"
 env_logger = "0.7.1"
 ff = { version = "0.2.1", package = "fff" }
 generic-array = "0.14.4"
 log = "0.4.8"
-neptune = { path = "../", default-features = false, features = ["opencl"] }
+neptune = { path = "../", default-features = false }
 rust-gpu-tools = { version = "0.3.0", optional = true }
 structopt = { version = "0.3", default-features = false }
 
