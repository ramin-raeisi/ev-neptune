[package]
name = "gbench"
description = "GPU benchmark program for Neptune"
version = "0.5.4"
authors = ["porcuquine <porcuquine@gmail.com>"]
edition = "2018"
license = "MIT OR Apache-2.0"

[dependencies]
lazy_static = "1.4.0"
bellperson = { git = "ssh://git@github.com/nilfoundation/fil-zk.git", branch ="master", default-features = false, features = ["gpu"] }
blake2s_simd = "0.5"
byteorder = "1"
env_logger = "0.7.1"
ff = { version = "0.2.1", package = "fff" }
generic-array = "0.14.4"
log = "0.4.8"
<<<<<<< HEAD
neptune = { path = "../", default-features = false, featues = ["opencl"] }
=======
neptune = { path = "../", default-features = false, features = ["opencl"] }
>>>>>>> d4298334
rust-gpu-tools = { version = "0.3.0", optional = true }
structopt = { version = "0.3", default-features = false }

[features]
default = ["blst", "opencl"]
opencl = ["neptune/opencl", "rust-gpu-tools"]
pairing = ["neptune/pairing", "bellperson/pairing"]
blst = ["neptune/blst", "bellperson/blst"]<|MERGE_RESOLUTION|>--- conflicted
+++ resolved
@@ -15,11 +15,7 @@
 ff = { version = "0.2.1", package = "fff" }
 generic-array = "0.14.4"
 log = "0.4.8"
-<<<<<<< HEAD
-neptune = { path = "../", default-features = false, featues = ["opencl"] }
-=======
 neptune = { path = "../", default-features = false, features = ["opencl"] }
->>>>>>> d4298334
 rust-gpu-tools = { version = "0.3.0", optional = true }
 structopt = { version = "0.3", default-features = false }
 
