[package]
name = "gbench"
description = "GPU benchmark program for Neptune"
version = "0.5.4"
authors = ["porcuquine <porcuquine@gmail.com>"]
edition = "2018"
license = "MIT OR Apache-2.0"

[dependencies]
lazy_static = "1.4.0"
<<<<<<< HEAD
bellperson = { git = "ssh://git@github.com/nilfoundation/fil-zk.git", branch ="develop", default-features = false }
=======
bellperson = { package = "bellperson", path = "../../fil-zk", default-features = false }
>>>>>>> f00ea101
blake2s_simd = "0.5"
byteorder = "1"
env_logger = "0.7.1"
ff = { version = "0.2.1", package = "fff" }
generic-array = "0.14.4"
log = "0.4.8"
neptune = { path = "../", default-features = false }
rust-gpu-tools = { version = "0.3.0", optional = true }
structopt = { version = "0.3", default-features = false }

[features]
default = ["blst", "gpu"]
gpu = ["neptune/gpu", "rust-gpu-tools"]
opencl = ["neptune/opencl", "rust-gpu-tools"]
pairing = ["neptune/pairing", "bellperson/pairing"]
blst = ["neptune/blst", "bellperson/blst"]<|MERGE_RESOLUTION|>--- conflicted
+++ resolved
@@ -8,11 +8,7 @@
 
 [dependencies]
 lazy_static = "1.4.0"
-<<<<<<< HEAD
 bellperson = { git = "ssh://git@github.com/nilfoundation/fil-zk.git", branch ="develop", default-features = false }
-=======
-bellperson = { package = "bellperson", path = "../../fil-zk", default-features = false }
->>>>>>> f00ea101
 blake2s_simd = "0.5"
 byteorder = "1"
 env_logger = "0.7.1"
